// Copyright (c) Six Labors.
// Licensed under the Apache License, Version 2.0.

using System;
using System.IO;
using System.Runtime.CompilerServices;
using System.Threading.Tasks;
using SixLabors.ImageSharp.Advanced;
using SixLabors.ImageSharp.Formats;
using SixLabors.ImageSharp.Metadata.Profiles.Exif;
using SixLabors.ImageSharp.PixelFormats;

namespace SixLabors.ImageSharp.Web
{
    /// <summary>
    /// A class encapsulating an image with a particular file encoding.
    /// </summary>
    /// <seealso cref="IDisposable"/>
    public sealed class FormattedImage : IDisposable
    {
        private readonly ImageFormatManager imageFormatsManager;
        private IImageFormat format;
        private IImageEncoder encoder;

        /// <summary>
        /// Initializes a new instance of the <see cref="FormattedImage"/> class.
        /// </summary>
        /// <param name="image">The image.</param>
        /// <param name="format">The format.</param>
        internal FormattedImage(Image<Rgba32> image, IImageFormat format)
        {
            this.Image = image;
            this.imageFormatsManager = image.GetConfiguration().ImageFormatsManager;
            this.Format = format;
        }

        /// <summary>
        /// Gets the image.
        /// </summary>
        public Image<Rgba32> Image { get; private set; }

        /// <summary>
        /// Gets or sets the format.
        /// </summary>
        public IImageFormat Format
        {
            get => this.format;
            set
            {
                if (value is null)
                {
                    ThrowNull(nameof(value));
                }

                this.format = value;
                this.encoder = this.imageFormatsManager.FindEncoder(value);
            }
        }

        /// <summary>
        /// Gets or sets the encoder.
        /// </summary>
        public IImageEncoder Encoder
        {
            get => this.encoder;
            set
            {
                if (value is null)
                {
                    ThrowNull(nameof(value));
                }

                // The given type should match the format encoder.
                IImageEncoder reference = this.imageFormatsManager.FindEncoder(this.Format);
                if (reference.GetType() != value.GetType())
                {
                    ThrowInvalid(nameof(value));
                }

                this.encoder = value;
            }
        }

        /// <summary>
        /// Loads the specified source.
        /// </summary>
        /// <param name="configuration">The configuration.</param>
        /// <param name="source">The source.</param>
        /// <returns>The <see cref="FormattedImage"/>.</returns>
        public static FormattedImage Load(Configuration configuration, Stream source)
        {
            var image = ImageSharp.Image.Load<Rgba32>(configuration, source, out IImageFormat format);
            return new FormattedImage(image, format);
        }

        /// <summary>
        /// Loads the specified source.
        /// </summary>
        /// <param name="configuration">The configuration.</param>
        /// <param name="source">The source.</param>
        /// <returns>A <see cref="Task{FormattedImage}"/> representing the asynchronous operation.</returns>
        public static async Task<FormattedImage> LoadAsync(Configuration configuration, Stream source)
        {
            (Image<Rgba32> image, IImageFormat format) = await ImageSharp.Image.LoadWithFormatAsync<Rgba32>(configuration, source);
            return new FormattedImage(image, format);
        }

        /// <summary>
        /// Saves image to the specified destination stream.
        /// </summary>
        /// <param name="destination">The destination stream.</param>
        public void Save(Stream destination) => this.Image.Save(destination, this.encoder);

        /// <summary>
<<<<<<< HEAD
        /// Returns a value indicating whether the source image contains EXIF metadata for <see cref="ExifTag.Orientation"/>
        /// indicating that the image is rotated (not flipped).
        /// </summary>
        /// <param name="orientation">The decoded orientation. Use <see cref="ExifOrientationMode"/> for comparison.</param>
        /// <returns>The <see cref="bool"/> indicating whether the image contains EXIF metadata indicating that the image is rotated.</returns>
        public bool IsExifRotated(out ushort orientation)
        {
            orientation = ExifOrientationMode.Unknown;
            if (this.Image.Metadata.ExifProfile != null)
            {
                IExifValue<ushort> value = this.Image.Metadata.ExifProfile.GetValue(ExifTag.Orientation);
                if (value is null)
                {
                    return false;
                }

                if (value.DataType == ExifDataType.Short)
                {
                    orientation = value.Value;
                }
                else
                {
                    orientation = Convert.ToUInt16(value.Value);
                }

                return orientation switch
                {
                    ExifOrientationMode.LeftTop
                    or ExifOrientationMode.RightTop
                    or ExifOrientationMode.RightBottom
                    or ExifOrientationMode.LeftBottom => true,
                    _ => false,
                };
            }

            return false;
        }
=======
        /// Saves image to the specified destination stream.
        /// </summary>
        /// <param name="destination">The destination stream.</param>
        /// <returns>A <see cref="Task"/> representing the asynchronous operation.</returns>
        public async Task SaveAsync(Stream destination) => await this.Image.SaveAsync(destination, this.encoder);
>>>>>>> 39c9a8c6

        /// <summary>
        /// Performs application-defined tasks associated with freeing, releasing, or resetting
        /// unmanaged resources.
        /// </summary>
        public void Dispose()
        {
            this.Image?.Dispose();
            this.Image = null;
        }

        [MethodImpl(MethodImplOptions.NoInlining)]
        private static void ThrowNull(string name) => throw new ArgumentNullException(name);

        [MethodImpl(MethodImplOptions.NoInlining)]
        private static void ThrowInvalid(string name) => throw new ArgumentException(name);
    }
}<|MERGE_RESOLUTION|>--- conflicted
+++ resolved
@@ -111,8 +111,13 @@
         /// <param name="destination">The destination stream.</param>
         public void Save(Stream destination) => this.Image.Save(destination, this.encoder);
 
+        /// Saves image to the specified destination stream.
+        /// </summary>
+        /// <param name="destination">The destination stream.</param>
+        /// <returns>A <see cref="Task"/> representing the asynchronous operation.</returns>
+        public async Task SaveAsync(Stream destination) => await this.Image.SaveAsync(destination, this.encoder);
+
         /// <summary>
-<<<<<<< HEAD
         /// Returns a value indicating whether the source image contains EXIF metadata for <see cref="ExifTag.Orientation"/>
         /// indicating that the image is rotated (not flipped).
         /// </summary>
@@ -150,13 +155,6 @@
 
             return false;
         }
-=======
-        /// Saves image to the specified destination stream.
-        /// </summary>
-        /// <param name="destination">The destination stream.</param>
-        /// <returns>A <see cref="Task"/> representing the asynchronous operation.</returns>
-        public async Task SaveAsync(Stream destination) => await this.Image.SaveAsync(destination, this.encoder);
->>>>>>> 39c9a8c6
 
         /// <summary>
         /// Performs application-defined tasks associated with freeing, releasing, or resetting
