// Copyright (c) Six Labors.
// Licensed under the Apache License, Version 2.0.

using System;
using System.Collections.Generic;
using System.IO;
using System.Threading.Tasks;
using Microsoft.AspNetCore.Http;
using Microsoft.AspNetCore.Http.Extensions;
using Microsoft.AspNetCore.Http.Headers;
using Microsoft.Net.Http.Headers;

namespace SixLabors.ImageSharp.Web.Middleware
{
    /// <summary>
    /// Provides information and methods regarding the current image request.
    /// </summary>
    internal struct ImageContext
    {
        private readonly ImageSharpMiddlewareOptions options;
        private readonly HttpContext context;
        private readonly HttpRequest request;
        private readonly HttpResponse response;
        private readonly RequestHeaders requestHeaders;
        private readonly ResponseHeaders responseHeaders;

        private DateTimeOffset fileLastModified;
        private long fileLength;
        private EntityTagHeaderValue fileEtag;

        private PreconditionState ifMatchState;
        private PreconditionState ifNoneMatchState;
        private PreconditionState ifModifiedSinceState;
        private PreconditionState ifUnmodifiedSinceState;

        /// <summary>
        /// Initializes a new instance of the <see cref="ImageContext"/> struct.
        /// </summary>
        /// <param name="context">The current HTTP request context.</param>
        /// <param name="options">The middleware options.</param>
        public ImageContext(HttpContext context, ImageSharpMiddlewareOptions options)
        {
            this.context = context;
            this.request = context.Request;
            this.response = context.Response;

            this.requestHeaders = context.Request.GetTypedHeaders();
            this.responseHeaders = context.Response.GetTypedHeaders();

            this.options = options;

            this.fileLastModified = DateTimeOffset.MinValue;
            this.fileLength = 0;
            this.fileEtag = null;

            this.ifMatchState = PreconditionState.Unspecified;
            this.ifNoneMatchState = PreconditionState.Unspecified;
            this.ifModifiedSinceState = PreconditionState.Unspecified;
            this.ifUnmodifiedSinceState = PreconditionState.Unspecified;
        }

        /// <summary>
        /// Enumerates the possible precondition states.
        /// </summary>
        internal enum PreconditionState
        {
            /// <summary>
            /// Unspeciified
            /// </summary>
            Unspecified,

            /// <summary>
            /// Not modified
            /// </summary>
            NotModified,

            /// <summary>
            /// Should process
            /// </summary>
            ShouldProcess,

            /// <summary>
            /// Precondition Failed
            /// </summary>
            PreconditionFailed,
        }

        /// <summary>
        /// Returns the current HTTP request display url.
        /// </summary>
        /// <returns>The. </returns>
        public string GetDisplayUrl() => this.request.GetDisplayUrl();

        /// <summary>
        /// Analyzes the headers for the current request.
        /// </summary>
        /// <param name="lastModified">The point in time when the cached file was last modified.</param>
        /// <param name="length">The length of the cached file in bytes.</param>
        public void ComprehendRequestHeaders(DateTimeOffset lastModified, long length)
        {
            this.fileLastModified = lastModified;
            this.fileLength = length;
            this.ComputeLastModified();

            this.ComputeIfMatch();

            this.ComputeIfModifiedSince();
        }

        /// <summary>
        /// Gets the preconditioned state of the request.
        /// </summary>
        /// <returns>The <see cref="PreconditionState"/>.</returns>
        public PreconditionState GetPreconditionState() => GetMaxPreconditionState(this.ifMatchState, this.ifNoneMatchState, this.ifModifiedSinceState, this.ifUnmodifiedSinceState);

        /// <summary>
        /// Gets a value indicating whether this request is a head request.
        /// </summary>
        /// <returns>THe <see cref="bool"/>.</returns>
        public bool IsHeadRequest() => string.Equals("HEAD", this.request.Method, StringComparison.OrdinalIgnoreCase);

        /// <summary>
        /// Set the response status headers.
        /// </summary>
        /// <param name="statusCode">The status code.</param>
        /// <param name="metaData">The image metadata.</param>
        /// <returns>The <see cref="Task"/>.</returns>
        public Task SendStatusAsync(int statusCode, ImageCacheMetadata metaData)
        {
<<<<<<< HEAD
            return this.ApplyResponseHeadersAsync(statusCode, metaData.ContentType, this.ComputeMaxAge(metaData));
=======
            this.ApplyResponseHeaders(statusCode, metaData.ContentType, metaData.CacheControlMaxAge);
>>>>>>> 22352d15

            // this.logger.LogHandled(statusCode, SubPath);
        }

        /// <summary>
        /// Set the response content.
        /// </summary>
        /// <param name="stream">The output stream.</param>
        /// <param name="metaData">The image metadata.</param>
        /// <returns>The <see cref="Task"/>.</returns>
        public async Task SendAsync(Stream stream, ImageCacheMetadata metaData)
        {
<<<<<<< HEAD
            await this.ApplyResponseHeadersAsync(ResponseConstants.Status200Ok, metaData.ContentType, this.ComputeMaxAge(metaData));
=======
            this.ApplyResponseHeaders(ResponseConstants.Status200Ok, metaData.ContentType, metaData.CacheControlMaxAge);
>>>>>>> 22352d15

            if (stream.CanSeek)
            {
                stream.Position = 0;
            }

            // We don't need to directly cancel this, if the client disconnects it will fail silently.
            await stream.CopyToAsync(this.response.Body);
            if (this.response.Body.CanSeek)
            {
                this.response.Body.Position = 0;
            }
        }

        private static PreconditionState GetMaxPreconditionState(params PreconditionState[] states)
        {
            PreconditionState max = PreconditionState.Unspecified;
            foreach (PreconditionState state in states)
            {
                if (state > max)
                {
                    max = state;
                }
            }

            return max;
        }

        private async Task ApplyResponseHeadersAsync(int statusCode, string contentType, TimeSpan maxAge)
        {
            this.response.StatusCode = statusCode;
            if (statusCode < 400)
            {
                // These headers are returned for 200 and 304
                // They are not returned for 412
                if (!string.IsNullOrEmpty(contentType))
                {
                    this.response.ContentType = contentType;
                }

                this.responseHeaders.LastModified = this.fileLastModified;
                this.responseHeaders.ETag = this.fileEtag;
                this.responseHeaders.Headers[HeaderNames.AcceptRanges] = "bytes";

                this.responseHeaders.CacheControl = new CacheControlHeaderValue
                {
                    Public = true,
                    MaxAge = maxAge,
                    MustRevalidate = true
                };

                if (this.options.OnPrepareResponseAsync != null)
                {
                    await this.options.OnPrepareResponseAsync.Invoke(this.context);
                }
            }

            if (statusCode == ResponseConstants.Status200Ok)
            {
                // This header is only returned here for 200. It is not returned for 304, and 412
                this.response.ContentLength = this.fileLength;
            }
        }

        private void ComputeLastModified()
        {
            // Truncate to the second.
            this.fileLastModified = new DateTimeOffset(
                this.fileLastModified.Year,
                this.fileLastModified.Month,
                this.fileLastModified.Day,
                this.fileLastModified.Hour,
                this.fileLastModified.Minute,
                this.fileLastModified.Second,
                this.fileLastModified.Offset)
                .ToUniversalTime();

            long etagHash = this.fileLastModified.ToFileTime() ^ this.fileLength;
            this.fileEtag = new EntityTagHeaderValue($"{'\"'}{Convert.ToString(etagHash, 16)}{'\"'}");
        }

        private void ComputeIfMatch()
        {
            // 14.24 If-Match
            IList<EntityTagHeaderValue> ifMatch = this.requestHeaders.IfMatch;

            if (ifMatch?.Count > 0)
            {
                this.ifMatchState = PreconditionState.PreconditionFailed;
                foreach (EntityTagHeaderValue etag in ifMatch)
                {
                    if (etag.Equals(EntityTagHeaderValue.Any) || etag.Compare(this.fileEtag, true))
                    {
                        this.ifMatchState = PreconditionState.ShouldProcess;
                        break;
                    }
                }
            }

            // 14.26 If-None-Match
            IList<EntityTagHeaderValue> ifNoneMatch = this.requestHeaders.IfNoneMatch;

            if (ifNoneMatch?.Count > 0)
            {
                this.ifNoneMatchState = PreconditionState.ShouldProcess;
                foreach (EntityTagHeaderValue etag in ifNoneMatch)
                {
                    if (etag.Equals(EntityTagHeaderValue.Any) || etag.Compare(this.fileEtag, true))
                    {
                        this.ifNoneMatchState = PreconditionState.NotModified;
                        break;
                    }
                }
            }
        }

        private void ComputeIfModifiedSince()
        {
            DateTimeOffset now = DateTimeOffset.UtcNow;

            // 14.25 If-Modified-Since
            DateTimeOffset? ifModifiedSince = this.requestHeaders.IfModifiedSince;
            if (ifModifiedSince.HasValue && ifModifiedSince <= now)
            {
                bool modified = ifModifiedSince < this.fileLastModified;
                this.ifModifiedSinceState = modified ? PreconditionState.ShouldProcess : PreconditionState.NotModified;
            }

            // 14.28 If-Unmodified-Since
            DateTimeOffset? ifUnmodifiedSince = this.requestHeaders.IfUnmodifiedSince;
            if (ifUnmodifiedSince.HasValue && ifUnmodifiedSince <= now)
            {
                bool unmodified = ifUnmodifiedSince >= this.fileLastModified;
                this.ifUnmodifiedSinceState = unmodified ? PreconditionState.ShouldProcess : PreconditionState.PreconditionFailed;
            }
        }
    }
}<|MERGE_RESOLUTION|>--- conflicted
+++ resolved
@@ -125,15 +125,12 @@
         /// <param name="statusCode">The status code.</param>
         /// <param name="metaData">The image metadata.</param>
         /// <returns>The <see cref="Task"/>.</returns>
-        public Task SendStatusAsync(int statusCode, ImageCacheMetadata metaData)
-        {
-<<<<<<< HEAD
-            return this.ApplyResponseHeadersAsync(statusCode, metaData.ContentType, this.ComputeMaxAge(metaData));
-=======
+        public Task SendStatusAsync(int statusCode, in ImageCacheMetadata metaData)
+        {
             this.ApplyResponseHeaders(statusCode, metaData.ContentType, metaData.CacheControlMaxAge);
->>>>>>> 22352d15
 
             // this.logger.LogHandled(statusCode, SubPath);
+            return ResponseConstants.CompletedTask;
         }
 
         /// <summary>
@@ -144,11 +141,7 @@
         /// <returns>The <see cref="Task"/>.</returns>
         public async Task SendAsync(Stream stream, ImageCacheMetadata metaData)
         {
-<<<<<<< HEAD
-            await this.ApplyResponseHeadersAsync(ResponseConstants.Status200Ok, metaData.ContentType, this.ComputeMaxAge(metaData));
-=======
             this.ApplyResponseHeaders(ResponseConstants.Status200Ok, metaData.ContentType, metaData.CacheControlMaxAge);
->>>>>>> 22352d15
 
             if (stream.CanSeek)
             {
@@ -177,7 +170,7 @@
             return max;
         }
 
-        private async Task ApplyResponseHeadersAsync(int statusCode, string contentType, TimeSpan maxAge)
+        private void ApplyResponseHeaders(int statusCode, string contentType, TimeSpan maxAge)
         {
             this.response.StatusCode = statusCode;
             if (statusCode < 400)
@@ -200,10 +193,7 @@
                     MustRevalidate = true
                 };
 
-                if (this.options.OnPrepareResponseAsync != null)
-                {
-                    await this.options.OnPrepareResponseAsync.Invoke(this.context);
-                }
+                this.options.OnPrepareResponse?.Invoke(this.context);
             }
 
             if (statusCode == ResponseConstants.Status200Ok)
