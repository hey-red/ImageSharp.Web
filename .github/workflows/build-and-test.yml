name: Build

on:
  push:
    branches:
      - master
    tags:
      - "v*"
  pull_request:
    branches:
      - master

jobs:
<<<<<<< HEAD
    Build:
        strategy:
            matrix:
                options:
                    - os: macos-latest
                      framework: net6.0
                      runtime: -x64
                      codecov: false
                    - os: ubuntu-latest
                      framework: net6.0
                      runtime: -x64
                      codecov: false
                    - os: windows-latest
                      framework: net6.0
                      runtime: -x64
                      codecov: true
                    - os: windows-latest
                      framework: net5.0
                      runtime: -x64
                      codecov: false
                    - os: windows-latest
                      framework: netcoreapp3.1
                      runtime: -x64
                      codecov: false
                    - os: windows-latest
                      framework: netcoreapp2.1
                      runtime: -x64
                      codecov: false

        runs-on: ${{matrix.options.os}}
        if: "!contains(github.event.head_commit.message, '[skip ci]')"

        steps:
            - uses: actions/checkout@v2

            # See https://github.com/actions/checkout/issues/165#issuecomment-657673315
            - name: Create LFS file list
              run: git lfs ls-files -l | cut -d' ' -f1 | sort > .lfs-assets-id

            - name: Restore LFS cache
              uses: actions/cache@v2
              id: lfs-cache
              with:
                path: .git/lfs
                key: ${{ runner.os }}-lfs-${{ hashFiles('.lfs-assets-id') }}-v1

            - name: Git LFS Pull
              run: git lfs pull

            - name: Setup .NET SDKs
              uses: actions/setup-dotnet@v1
              with:
                dotnet-version: |
                  6.0.x
                  5.0.x
                  3.1.x
                  2.1.x

            - name: Install NuGet
              uses: NuGet/setup-nuget@v1

            - name: Setup Git
              shell: bash
              run: |
                  git config --global core.autocrlf false
                  git config --global core.longpaths true
                  git fetch --prune --unshallow
                  git submodule -q update --init --recursive

            - name: Setup Azurite
              if: matrix.options.os != 'windows-latest'
              shell: bash
              run: |
                  sudo npm install -g azurite
                  sudo azurite --loose &

            - name: Setup Azurite Windows
              if: matrix.options.os == 'windows-latest'
              shell: bash
              run: |
                  npm install -g azurite
                  azurite --loose &

            - name: Setup s3rver
              if: matrix.options.os != 'windows-latest'
              shell: bash
              run: |
                  sudo npm install -g s3rver
                  sudo s3rver -d . &

            - name: Setup s3rver Windows
              if: matrix.options.os == 'windows-latest'
              shell: bash
              run: |
                  npm install -g s3rver
                  s3rver -d . &

            - name: Setup NuGet Cache
              uses: actions/cache@v2
              id: nuget-cache
              with:
                  path: ~/.nuget
                  key: ${{ runner.os }}-nuget-${{ hashFiles('**/*.csproj', '**/*.props', '**/*.targets') }}
                  restore-keys: ${{ runner.os }}-nuget-

            - name: Build
              shell: pwsh
              run: ./ci-build.ps1 "${{matrix.options.framework}}"
              env:
                SIXLABORS_TESTING: True

            - name: Test
              shell: pwsh
              run: ./ci-test.ps1 "${{matrix.options.os}}" "${{matrix.options.framework}}" "${{matrix.options.runtime}}" "${{matrix.options.codecov}}"
              env:
                  SIXLABORS_TESTING: True
                  XUNIT_PATH: .\tests\ImageSharp.Web.Tests # Required for xunit

            - name: Update Codecov
              uses: codecov/codecov-action@v1
              if: matrix.options.codecov == true && startsWith(github.repository, 'SixLabors')
              with:
                  flags: unittests

    Publish:
        needs: [Build]

        runs-on: windows-latest

        if: (github.event_name == 'push')

        steps:
            - uses: actions/checkout@v2

            - name: Install NuGet
              uses: NuGet/setup-nuget@v1

            - name: Setup Git
              shell: bash
              run: |
                  git config --global core.autocrlf false
                  git config --global core.longpaths true
                  git fetch --prune --unshallow
                  git submodule -q update --init --recursive

            - name: Pack
              shell: pwsh
              run: ./ci-pack.ps1

            - name: Publish to MyGet
              shell: pwsh
              run: |
                  nuget.exe push .\artifacts\*.nupkg ${{secrets.MYGET_TOKEN}} -Source https://www.myget.org/F/sixlabors/api/v2/package
                  nuget.exe push .\artifacts\*.snupkg ${{secrets.MYGET_TOKEN}} -Source https://www.myget.org/F/sixlabors/api/v3/index.json
              # TODO: If github.ref starts with 'refs/tags' then it was tag push and we can optionally push out package to nuget.org
=======
  Build:
    strategy:
      matrix:
        options:
          - os: macos-latest
            framework: netcoreapp3.1
            runtime: -x64
            codecov: false
          - os: ubuntu-latest
            framework: netcoreapp3.1
            runtime: -x64
            codecov: false
          - os: windows-latest
            framework: netcoreapp3.1
            runtime: -x64
            codecov: true
          - os: windows-latest
            framework: netcoreapp2.1
            runtime: -x64
            codecov: false

    runs-on: ${{matrix.options.os}}
    if: "!contains(github.event.head_commit.message, '[skip ci]')"

    steps:
      - name: Git Config
        shell: bash
        run: |
          git config --global core.autocrlf false
          git config --global core.longpaths true

      - name: Git Checkout
        uses: actions/checkout@v2
        with:
          fetch-depth: 0
          submodules: recursive

      # See https://github.com/actions/checkout/issues/165#issuecomment-657673315
      - name: Git Create LFS file list
        run: git lfs ls-files -l | cut -d' ' -f1 | sort > .lfs-assets-id

      - name: Git Setup LFS Cache
        uses: actions/cache@v2
        id: lfs-cache
        with:
          path: .git/lfs
          key: ${{ runner.os }}-lfs-${{ hashFiles('.lfs-assets-id') }}-v1

      - name: Git Pull LFS
        run: git lfs pull

      - name: NuGet Install
        uses: NuGet/setup-nuget@v1

      - name: NuGet Setup Cache
        uses: actions/cache@v2
        id: nuget-cache
        with:
          path: ~/.nuget
          key: ${{ runner.os }}-nuget-${{ hashFiles('**/*.csproj', '**/*.props', '**/*.targets') }}
          restore-keys: ${{ runner.os }}-nuget-

      - name: Azurite Setup
        if: matrix.options.os != 'windows-latest'
        shell: bash
        run: |
          sudo npm install -g azurite
          sudo azurite --loose &

      - name: Azurite Setup Windows
        if: matrix.options.os == 'windows-latest'
        shell: bash
        run: |
          npm install -g azurite
          azurite --loose &

      - name: S3rver Setup
        if: matrix.options.os != 'windows-latest'
        shell: bash
        run: |
          sudo npm install -g s3rver
          sudo s3rver -d . &

      - name: S3rver Setup Windows
        if: matrix.options.os == 'windows-latest'
        shell: bash
        run: |
          npm install -g s3rver
          s3rver -d . &

      - name: DotNet Setup
        uses: actions/setup-dotnet@v1
        with:
          dotnet-version: |
            6.0.x
            5.0.x
            3.1.x
            2.1.x

      - name: DotNet Build
        shell: pwsh
        run: ./ci-build.ps1 "${{matrix.options.framework}}"
        env:
          SIXLABORS_TESTING: True

      - name: DotNet Test
        shell: pwsh
        run: ./ci-test.ps1 "${{matrix.options.os}}" "${{matrix.options.framework}}" "${{matrix.options.runtime}}" "${{matrix.options.codecov}}"
        env:
          SIXLABORS_TESTING: True
          XUNIT_PATH: .\tests\ImageSharp.Web.Tests # Required for xunit

      - name: Codecov Update
        uses: codecov/codecov-action@v1
        if: matrix.options.codecov == true && startsWith(github.repository, 'SixLabors')
        with:
          flags: unittests

  Publish:
    needs: [Build]

    runs-on: ubuntu-latest

    if: (github.event_name == 'push')

    steps:
      - name: Git Config
        shell: bash
        run: |
          git config --global core.autocrlf false
          git config --global core.longpaths true

      - name: Git Checkout
        uses: actions/checkout@v2
        with:
          fetch-depth: 0
          submodules: recursive

      - name: NuGet Install
        uses: NuGet/setup-nuget@v1

      - name: NuGet Setup Cache
        uses: actions/cache@v2
        id: nuget-cache
        with:
          path: ~/.nuget
          key: ${{ runner.os }}-nuget-${{ hashFiles('**/*.csproj', '**/*.props', '**/*.targets') }}
          restore-keys: ${{ runner.os }}-nuget-

      - name: DotNet Pack
        shell: pwsh
        run: ./ci-pack.ps1

      - name: MyGet Publish
        shell: pwsh
        run: |
          dotnet nuget push .\artifacts\*.nupkg -k ${{secrets.MYGET_TOKEN}} -s https://www.myget.org/F/sixlabors/api/v2/package
          dotnet nuget push .\artifacts\*.snupkg -k ${{secrets.MYGET_TOKEN}} -s https://www.myget.org/F/sixlabors/api/v3/index.json
        # TODO: If github.ref starts with 'refs/tags' then it was tag push and we can optionally push out package to nuget.org
>>>>>>> 40a50756
<|MERGE_RESOLUTION|>--- conflicted
+++ resolved
@@ -11,163 +11,6 @@
       - master
 
 jobs:
-<<<<<<< HEAD
-    Build:
-        strategy:
-            matrix:
-                options:
-                    - os: macos-latest
-                      framework: net6.0
-                      runtime: -x64
-                      codecov: false
-                    - os: ubuntu-latest
-                      framework: net6.0
-                      runtime: -x64
-                      codecov: false
-                    - os: windows-latest
-                      framework: net6.0
-                      runtime: -x64
-                      codecov: true
-                    - os: windows-latest
-                      framework: net5.0
-                      runtime: -x64
-                      codecov: false
-                    - os: windows-latest
-                      framework: netcoreapp3.1
-                      runtime: -x64
-                      codecov: false
-                    - os: windows-latest
-                      framework: netcoreapp2.1
-                      runtime: -x64
-                      codecov: false
-
-        runs-on: ${{matrix.options.os}}
-        if: "!contains(github.event.head_commit.message, '[skip ci]')"
-
-        steps:
-            - uses: actions/checkout@v2
-
-            # See https://github.com/actions/checkout/issues/165#issuecomment-657673315
-            - name: Create LFS file list
-              run: git lfs ls-files -l | cut -d' ' -f1 | sort > .lfs-assets-id
-
-            - name: Restore LFS cache
-              uses: actions/cache@v2
-              id: lfs-cache
-              with:
-                path: .git/lfs
-                key: ${{ runner.os }}-lfs-${{ hashFiles('.lfs-assets-id') }}-v1
-
-            - name: Git LFS Pull
-              run: git lfs pull
-
-            - name: Setup .NET SDKs
-              uses: actions/setup-dotnet@v1
-              with:
-                dotnet-version: |
-                  6.0.x
-                  5.0.x
-                  3.1.x
-                  2.1.x
-
-            - name: Install NuGet
-              uses: NuGet/setup-nuget@v1
-
-            - name: Setup Git
-              shell: bash
-              run: |
-                  git config --global core.autocrlf false
-                  git config --global core.longpaths true
-                  git fetch --prune --unshallow
-                  git submodule -q update --init --recursive
-
-            - name: Setup Azurite
-              if: matrix.options.os != 'windows-latest'
-              shell: bash
-              run: |
-                  sudo npm install -g azurite
-                  sudo azurite --loose &
-
-            - name: Setup Azurite Windows
-              if: matrix.options.os == 'windows-latest'
-              shell: bash
-              run: |
-                  npm install -g azurite
-                  azurite --loose &
-
-            - name: Setup s3rver
-              if: matrix.options.os != 'windows-latest'
-              shell: bash
-              run: |
-                  sudo npm install -g s3rver
-                  sudo s3rver -d . &
-
-            - name: Setup s3rver Windows
-              if: matrix.options.os == 'windows-latest'
-              shell: bash
-              run: |
-                  npm install -g s3rver
-                  s3rver -d . &
-
-            - name: Setup NuGet Cache
-              uses: actions/cache@v2
-              id: nuget-cache
-              with:
-                  path: ~/.nuget
-                  key: ${{ runner.os }}-nuget-${{ hashFiles('**/*.csproj', '**/*.props', '**/*.targets') }}
-                  restore-keys: ${{ runner.os }}-nuget-
-
-            - name: Build
-              shell: pwsh
-              run: ./ci-build.ps1 "${{matrix.options.framework}}"
-              env:
-                SIXLABORS_TESTING: True
-
-            - name: Test
-              shell: pwsh
-              run: ./ci-test.ps1 "${{matrix.options.os}}" "${{matrix.options.framework}}" "${{matrix.options.runtime}}" "${{matrix.options.codecov}}"
-              env:
-                  SIXLABORS_TESTING: True
-                  XUNIT_PATH: .\tests\ImageSharp.Web.Tests # Required for xunit
-
-            - name: Update Codecov
-              uses: codecov/codecov-action@v1
-              if: matrix.options.codecov == true && startsWith(github.repository, 'SixLabors')
-              with:
-                  flags: unittests
-
-    Publish:
-        needs: [Build]
-
-        runs-on: windows-latest
-
-        if: (github.event_name == 'push')
-
-        steps:
-            - uses: actions/checkout@v2
-
-            - name: Install NuGet
-              uses: NuGet/setup-nuget@v1
-
-            - name: Setup Git
-              shell: bash
-              run: |
-                  git config --global core.autocrlf false
-                  git config --global core.longpaths true
-                  git fetch --prune --unshallow
-                  git submodule -q update --init --recursive
-
-            - name: Pack
-              shell: pwsh
-              run: ./ci-pack.ps1
-
-            - name: Publish to MyGet
-              shell: pwsh
-              run: |
-                  nuget.exe push .\artifacts\*.nupkg ${{secrets.MYGET_TOKEN}} -Source https://www.myget.org/F/sixlabors/api/v2/package
-                  nuget.exe push .\artifacts\*.snupkg ${{secrets.MYGET_TOKEN}} -Source https://www.myget.org/F/sixlabors/api/v3/index.json
-              # TODO: If github.ref starts with 'refs/tags' then it was tag push and we can optionally push out package to nuget.org
-=======
   Build:
     strategy:
       matrix:
@@ -219,8 +62,8 @@
       - name: Git Pull LFS
         run: git lfs pull
 
-      - name: NuGet Install
-        uses: NuGet/setup-nuget@v1
+            - name: Install NuGet
+              uses: NuGet/setup-nuget@v1
 
       - name: NuGet Setup Cache
         uses: actions/cache@v2
@@ -326,5 +169,4 @@
         run: |
           dotnet nuget push .\artifacts\*.nupkg -k ${{secrets.MYGET_TOKEN}} -s https://www.myget.org/F/sixlabors/api/v2/package
           dotnet nuget push .\artifacts\*.snupkg -k ${{secrets.MYGET_TOKEN}} -s https://www.myget.org/F/sixlabors/api/v3/index.json
-        # TODO: If github.ref starts with 'refs/tags' then it was tag push and we can optionally push out package to nuget.org
->>>>>>> 40a50756
+        # TODO: If github.ref starts with 'refs/tags' then it was tag push and we can optionally push out package to nuget.org